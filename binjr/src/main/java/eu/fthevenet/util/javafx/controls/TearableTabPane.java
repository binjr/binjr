--- conflicted
+++ resolved
@@ -48,18 +48,17 @@
 /**
  * A TabPane container with a button to add a new tab that also supports tearing away tabs into a separate window.
  * <p>It relies on the {@link TabPaneManager} class to keep track of all tabs spread over many windows and {@link TabPane} instances</p>
-<<<<<<< HEAD
  * <p><b>TODO: Reordering of the tabs is currently not implemented.</b></p>
-=======
->>>>>>> ee2d08f0
  *
  * @author Frederic Thevenet
  */
 public class TearableTabPane extends TabPane {
     private static final Logger logger = LogManager.getLogger(TearableTabPane.class);
+
     private boolean tearable;
     private boolean reorderable;
     private Function<ActionEvent, Optional<Tab>> newTabFactory = (e) -> Optional.of(new Tab());
+
     private final Map<Tab, TabState> tearableTabMap = new HashMap<>();
     private final ObservableSet<Tab> tabsSet = FXCollections.observableSet(tearableTabMap.keySet());
     private final TabPaneManager manager;
@@ -67,21 +66,14 @@
     private EventHandler<WindowEvent> onOpenNewWindow;
     private EventHandler<WindowEvent> onClosingWindow;
 
-    /**
-     * Initializes a new instance of the {@link TearableTabPane} class.
-     */
+    public ObservableSet<Tab> getTearableTabs() {
+        return tabsSet;
+    }
+
     public TearableTabPane() {
         this(new TabPaneManager(), false, false, (Tab[]) null);
     }
 
-    /**
-     * Initializes a new instance of the {@link TearableTabPane} class.
-     *
-     * @param manager     the {@link TabPaneManager} manager instance
-     * @param reorderable true if tabs can be reordered, false otherwise.
-     * @param tearable    true if tabs are teared away from the pane, false otherwise.
-     * @param tabs        tabs to attached to the TabPane.
-     */
     public TearableTabPane(TabPaneManager manager, boolean reorderable, boolean tearable, Tab... tabs) {
         super(tabs);
         this.manager = manager;
@@ -107,10 +99,7 @@
                     }
                 }
             }
-            logger.trace("Tearable tabs in tab pane: " +
-                    tearableTabMap.keySet().stream()
-                            .map(tab -> tab.getText() == null ? tab.toString() : tab.getText())
-                            .reduce((s, s2) -> s + " " + s2).orElse("null"));
+            logger.trace("Tearable tabs in tab pane: " + tearableTabMap.keySet().stream().map(tab -> tab.getText() == null ? tab.toString() : tab.getText()).reduce((s, s2) -> s + " " + s2).orElse("null"));
         });
         this.setOnDragDetected(
                 (MouseEvent event) -> {
@@ -212,141 +201,6 @@
         });
     }
 
-    /**
-     * Returns the factory for creating new tabs
-     *
-     * @return the factory for creating new tabs
-     */
-    public Function<ActionEvent, Optional<Tab>> getNewTabFactory() {
-        return newTabFactory;
-    }
-
-    /**
-     * Sets the factory for creating new tabs
-     *
-     * @param newTabFactory the factory for creating new tabs
-     */
-    public void setNewTabFactory(Function<ActionEvent, Optional<Tab>> newTabFactory) {
-        this.newTabFactory = newTabFactory;
-    }
-
-    /**
-     * Sets the action that should be fired on the addition of a tab to the pane.
-     *
-     * @param onAddNewTab the actions that should be fired on the addition of a tab to the pane.
-     */
-    public void setOnAddNewTab(EventHandler<ActionEvent> onAddNewTab) {
-        this.onAddNewTab = onAddNewTab;
-    }
-
-    /**
-     * Returns true if tabs can be teared away from the pane, false otherwise.
-     *
-     * @return true true if tabs can be teared away from the pane, false otherwise.
-     */
-    public boolean isTearable() {
-        return tearable;
-    }
-
-    /**
-     * Set to true if tabs can be teared away from the pane, false otherwise.
-     *
-     * @param tearable true if tabs can be teared away from the pane, false otherwise.
-     */
-    public void setTearable(boolean tearable) {
-        this.tearable = tearable;
-    }
-
-    /**
-     * Returns true if tabs can be reordered, false otherwise.
-     *
-     * @return true if tabs can be reordered, false otherwise.
-     */
-    public boolean isReorderable() {
-        return reorderable;
-    }
-
-    /**
-     * Set to true if tabs can be reordered, false otherwise.
-     *
-     * @param reorderable true if tabs can be reordered, false otherwise.
-     */
-    public void setReorderable(boolean reorderable) {
-        this.reorderable = reorderable;
-    }
-
-    /**
-     * Returns the tab currently selected.
-     *
-     * @return the tab currently selected.
-     */
-    public Tab getSelectedTab() {
-        return manager.getSelectedTab();
-    }
-
-    /**
-     * Returns the pane containing the tab currently selected.
-     *
-     * @return the pane containing the tab currently selected.
-     */
-    public TabPane getSelectedTabPane() {
-        if (manager.getSelectedTab() == null || manager.tabToPaneMap.get(manager.getSelectedTab()) == null) {
-            return this;
-        }
-        return manager.tabToPaneMap.get(getSelectedTab());
-    }
-
-    /**
-     * Returns a list of all tabs, across of panes sharing the same {@link TabPaneManager}
-     *
-     * @return a list of all tabs, across of panes sharing the same {@link TabPaneManager}
-     */
-    public ObservableList<Tab> getGlobalTabs() {
-        return manager.getGlobalTabList();
-    }
-
-    /**
-     * Returns the set of tabs for this pane only.
-     *
-     * @return the set of tabs for this pane only.
-     */
-    public ObservableSet<Tab> getTearableTabs() {
-        return tabsSet;
-    }
-
-    /**
-     * Clears the list of tabs.
-     */
-    public void clearAllTabs() {
-        manager.clearAllTabs();
-    }
-
-    /**
-     * Sets the action to be fired on opening a new window to host tabs.
-     *
-     * @param action the action to be fired on opening a new window to host tabs.
-     */
-    public void setOnOpenNewWindow(EventHandler<WindowEvent> action) {
-        this.onOpenNewWindow = action;
-    }
-
-    /**
-     * Sets the action to be fired on closing a window hosting tabs.
-     *
-     * @param action the action to be fired on closing a window hosting tabs.
-     */
-    public void setOnClosingWindow(EventHandler<WindowEvent> action) {
-        this.onClosingWindow = action;
-    }
-
-    /**
-     * Returns the generated {@link DataFormat} used to identify drag and drop operations across panes sharing the same {@link TabPaneManager}
-     *
-     * @return the generated {@link DataFormat} used to identify drag and drop operations across panes sharing the same {@link TabPaneManager}
-     */
-    public DataFormat getDataFormat() {
-        return manager.dragAndDropFormat;
-    }
 
     private void positionNewTabButton() {
         Pane tabHeaderBg = (Pane) this.lookup(".tab-header-background");
@@ -461,9 +315,69 @@
         });
     }
 
-    /**
-     * Represents the state of a single tab
-     */
+    public Function<ActionEvent, Optional<Tab>> getNewTabFactory() {
+        return newTabFactory;
+    }
+
+    public void setNewTabFactory(Function<ActionEvent, Optional<Tab>> newTabFactory) {
+        this.newTabFactory = newTabFactory;
+    }
+
+    public EventHandler<ActionEvent> getOnAddNewTab() {
+        return onAddNewTab;
+    }
+
+    public void setOnAddNewTab(EventHandler<ActionEvent> onAddNewTab) {
+        this.onAddNewTab = onAddNewTab;
+    }
+
+    public boolean isTearable() {
+        return tearable;
+    }
+
+    public void setTearable(boolean tearable) {
+        this.tearable = tearable;
+    }
+
+    public boolean isReorderable() {
+        return reorderable;
+    }
+
+    public void setReorderable(boolean reorderable) {
+        this.reorderable = reorderable;
+    }
+
+    public Tab getSelectedTab() {
+        return manager.getSelectedTab();
+    }
+
+    public TabPane getSelectedTabPane() {
+        if (manager.getSelectedTab() == null || manager.tabToPaneMap.get(manager.getSelectedTab()) == null) {
+            return this;
+        }
+        return manager.tabToPaneMap.get(getSelectedTab());
+    }
+
+    public ObservableList<Tab> getGlobalTabs() {
+        return manager.getGlobalTabList();
+    }
+
+    public void clearAllTabs() {
+        manager.clearAllTabs();
+    }
+
+    public void setOnOpenNewWindow(EventHandler<WindowEvent> action) {
+        this.onOpenNewWindow = action;
+    }
+
+    public void setOnClosingWindow(EventHandler<WindowEvent> action) {
+        this.onClosingWindow = action;
+    }
+
+    public DataFormat getDataFormat() {
+        return manager.dragAndDropFormat;
+    }
+
     private class TabState {
         private boolean attached;
 
@@ -475,14 +389,12 @@
             this.attached = attached;
         }
 
+
         public TabState(boolean attached) {
             this.attached = attached;
         }
     }
 
-    /**
-     * A class that represents the state of the tabs across all TabPane windows
-     */
     protected static class TabPaneManager {
         private final ObservableMap<Tab, TabPane> tabToPaneMap;
         private final Map<String, Tab> idToTabMap;
