/*
 *    Copyright 2017 Frederic Thevenet
 *
 *    Licensed under the Apache License, Version 2.0 (the "License");
 *    you may not use this file except in compliance with the License.
 *    You may obtain a copy of the License at
 *
 *         http://www.apache.org/licenses/LICENSE-2.0
 *
 *    Unless required by applicable law or agreed to in writing, software
 *    distributed under the License is distributed on an "AS IS" BASIS,
 *    WITHOUT WARRANTIES OR CONDITIONS OF ANY KIND, either express or implied.
 *    See the License for the specific language governing permissions and
 *    limitations under the License.
 *
 */

package eu.fthevenet.binjr.dialogs;

import eu.fthevenet.binjr.preferences.GlobalPreferences;
import javafx.application.Application;
import javafx.application.Platform;
import javafx.scene.Scene;
import javafx.scene.image.Image;
import javafx.stage.Stage;
import org.apache.logging.log4j.LogManager;
import org.apache.logging.log4j.Logger;

import java.util.*;
import java.util.stream.Collectors;

/**
 * Manages the appearance of registered {@link Stage} instances.
 */
public class StageAppearanceManager {
    /**
     * Defines a set of options that governs that what degree a the appearance of a registered {@link Stage} should be affected
     */
    public enum AppearanceOptions {
        /**
<<<<<<< HEAD
         * Indicates that no appearance option should be applied
=======
         * Indicates that no appearance options should be applied
>>>>>>> ee2d08f0
         */
        SET_NONE,
        /**
         * Indicates that the icon should be changed on the registered {@link Stage}
         */
        SET_ICON,
        /**
         * Indicates that the theme should be changed on the registered {@link Stage}
         */
        SET_THEME,
        /**
         * Indicates that all appearance options should be applied
         */
        SET_ALL;

        public long getValue() {
            return 1 << this.ordinal();
        }
    }

    private static final Logger logger = LogManager.getLogger(StageAppearanceManager.class);

    private static class Holder {
        private final static StageAppearanceManager instance = new StageAppearanceManager();
    }

    private final Map<Stage, Set<AppearanceOptions>> registeredStages;

    private StageAppearanceManager() {
        registeredStages = new WeakHashMap<>();
        GlobalPreferences.getInstance().userInterfaceThemeProperty().addListener((observable, oldValue, newValue) -> {
            if (newValue != null) {
                for (Map.Entry<Stage, Set<AppearanceOptions>> e : registeredStages.entrySet()) {
                    setAppearance(e.getKey(), newValue, e.getValue());
                }
            }
        });
    }

    /**
     * Get the singleton instance for the {@link StageAppearanceManager} class.
     *
     * @return the singleton instance for the {@link StageAppearanceManager} class.
     */
    public static StageAppearanceManager getInstance() {
        return Holder.instance;
    }

    /**
     * Unregister a {@link Stage} from the {@link StageAppearanceManager}
     *
     * @param stage the {@link Stage} to unregister.
     */
    public void unregister(Stage stage) {
        if (stage == null) {
            logger.warn(() -> "Trying to unregister a stage with null reference");
            return;
        }
        registeredStages.remove(stage);
        logger.trace(() -> registeredStages.size() + " registered stage(s): " +
                registeredStages.keySet()
                        .stream()
                        .map(s -> s.getTitle() + "(" + s.getWidth() + "x" + s.getHeight() + ")")
                        .collect(Collectors.joining(",")));
    }

    /**
     * Registers a {@link Stage} so that its appearance can be altered by the manager.
     *
     * @param stage the {@link Stage} to register in the {@link StageAppearanceManager}
     */
    public void register(Stage stage) {
        this.register(stage, AppearanceOptions.SET_ALL);
    }

    /**
     * Registers a {@link Stage} so that its appearance can be altered by the manager, according to the provided {@link AppearanceOptions}
     *
     * @param stage   the {@link Stage} to register in the {@link StageAppearanceManager}
     * @param options Appearance {@link AppearanceOptions} to apply the the registered stage.
     */
    public void register(Stage stage, AppearanceOptions... options) {
        if (stage == null) {
            throw new IllegalArgumentException("Stage cannot be null");
        }
        Set<AppearanceOptions> optionsEnumSet = EnumSet.copyOf(Arrays.asList(options));
        this.registeredStages.put(stage, optionsEnumSet);
        logger.trace(() -> registeredStages.size() + " registered stage(s): " +
                registeredStages.keySet()
                        .stream()
                        .map(s -> s.getTitle() + "(" + s.getWidth() + "x" + s.getHeight() + ")")
                        .collect(Collectors.joining(",")));
        Platform.runLater(() -> setAppearance(stage, GlobalPreferences.getInstance().getUserInterfaceTheme(), optionsEnumSet));
    }

    private void setAppearance(Stage stage, UserInterfaceThemes theme, Set<AppearanceOptions> options) {
        if (options.contains(AppearanceOptions.SET_NONE)) {
            return;
        }
        if (options.contains(AppearanceOptions.SET_ALL) || options.contains(AppearanceOptions.SET_THEME)) {
            setUiTheme(stage.getScene(), theme);
        }
        if (options.contains(AppearanceOptions.SET_ALL) || options.contains(AppearanceOptions.SET_ICON)) {
            setIcon(stage);
        }
    }

    private void setIcon(Stage stage) {
        stage.getIcons().addAll(
                new Image(getClass().getResourceAsStream("/icons/binjr_16.png")),
                new Image(getClass().getResourceAsStream("/icons/binjr_32.png")),
                new Image(getClass().getResourceAsStream("/icons/binjr_48.png")),
                new Image(getClass().getResourceAsStream("/icons/binjr_128.png")),
                new Image(getClass().getResourceAsStream("/icons/binjr_256.png")),
                new Image(getClass().getResourceAsStream("/icons/binjr_512.png")));
    }

    private void setUiTheme(Scene scene, UserInterfaceThemes theme) {
        Dialogs.runOnFXThread(() -> {
            scene.getStylesheets().clear();
            Application.setUserAgentStylesheet(null);
            scene.getStylesheets().addAll(
                    getClass().getResource("/css/Icons.css").toExternalForm(),
                    getClass().getResource(theme.getCssPath()).toExternalForm());
        });
    }
}<|MERGE_RESOLUTION|>--- conflicted
+++ resolved
@@ -29,33 +29,17 @@
 import java.util.*;
 import java.util.stream.Collectors;
 
-/**
- * Manages the appearance of registered {@link Stage} instances.
- */
 public class StageAppearanceManager {
     /**
      * Defines a set of options that governs that what degree a the appearance of a registered {@link Stage} should be affected
      */
     public enum AppearanceOptions {
         /**
-<<<<<<< HEAD
          * Indicates that no appearance option should be applied
-=======
-         * Indicates that no appearance options should be applied
->>>>>>> ee2d08f0
          */
         SET_NONE,
-        /**
-         * Indicates that the icon should be changed on the registered {@link Stage}
-         */
         SET_ICON,
-        /**
-         * Indicates that the theme should be changed on the registered {@link Stage}
-         */
         SET_THEME,
-        /**
-         * Indicates that all appearance options should be applied
-         */
         SET_ALL;
 
         public long getValue() {
@@ -69,13 +53,13 @@
         private final static StageAppearanceManager instance = new StageAppearanceManager();
     }
 
-    private final Map<Stage, Set<AppearanceOptions>> registeredStages;
+    private final Map<Stage, Set<Options>> registeredStages;
 
     private StageAppearanceManager() {
         registeredStages = new WeakHashMap<>();
         GlobalPreferences.getInstance().userInterfaceThemeProperty().addListener((observable, oldValue, newValue) -> {
             if (newValue != null) {
-                for (Map.Entry<Stage, Set<AppearanceOptions>> e : registeredStages.entrySet()) {
+                for (Map.Entry<Stage, Set<Options>> e : registeredStages.entrySet()) {
                     setAppearance(e.getKey(), newValue, e.getValue());
                 }
             }
@@ -91,11 +75,6 @@
         return Holder.instance;
     }
 
-    /**
-     * Unregister a {@link Stage} from the {@link StageAppearanceManager}
-     *
-     * @param stage the {@link Stage} to unregister.
-     */
     public void unregister(Stage stage) {
         if (stage == null) {
             logger.warn(() -> "Trying to unregister a stage with null reference");
@@ -109,26 +88,15 @@
                         .collect(Collectors.joining(",")));
     }
 
-    /**
-     * Registers a {@link Stage} so that its appearance can be altered by the manager.
-     *
-     * @param stage the {@link Stage} to register in the {@link StageAppearanceManager}
-     */
     public void register(Stage stage) {
-        this.register(stage, AppearanceOptions.SET_ALL);
+        this.register(stage, Options.SET_ALL);
     }
 
-    /**
-     * Registers a {@link Stage} so that its appearance can be altered by the manager, according to the provided {@link AppearanceOptions}
-     *
-     * @param stage   the {@link Stage} to register in the {@link StageAppearanceManager}
-     * @param options Appearance {@link AppearanceOptions} to apply the the registered stage.
-     */
-    public void register(Stage stage, AppearanceOptions... options) {
+    public void register(Stage stage, Options... options) {
         if (stage == null) {
             throw new IllegalArgumentException("Stage cannot be null");
         }
-        Set<AppearanceOptions> optionsEnumSet = EnumSet.copyOf(Arrays.asList(options));
+        Set<Options> optionsEnumSet = EnumSet.copyOf(Arrays.asList(options));
         this.registeredStages.put(stage, optionsEnumSet);
         logger.trace(() -> registeredStages.size() + " registered stage(s): " +
                 registeredStages.keySet()
@@ -138,14 +106,14 @@
         Platform.runLater(() -> setAppearance(stage, GlobalPreferences.getInstance().getUserInterfaceTheme(), optionsEnumSet));
     }
 
-    private void setAppearance(Stage stage, UserInterfaceThemes theme, Set<AppearanceOptions> options) {
-        if (options.contains(AppearanceOptions.SET_NONE)) {
+    private void setAppearance(Stage stage, UserInterfaceThemes theme, Set<Options> options) {
+        if (options.contains(Options.SET_NONE)) {
             return;
         }
-        if (options.contains(AppearanceOptions.SET_ALL) || options.contains(AppearanceOptions.SET_THEME)) {
+        if (options.contains(Options.SET_ALL) || options.contains(Options.SET_THEME)) {
             setUiTheme(stage.getScene(), theme);
         }
-        if (options.contains(AppearanceOptions.SET_ALL) || options.contains(AppearanceOptions.SET_ICON)) {
+        if (options.contains(Options.SET_ALL) || options.contains(Options.SET_ICON)) {
             setIcon(stage);
         }
     }
