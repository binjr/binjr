--- conflicted
+++ resolved
@@ -325,11 +325,7 @@
                     </execution>
                 </executions>
                 <configuration>
-<<<<<<< HEAD
-                    <description>${project.name} v${project.version}\nRun with "java --add-modules java.xml.bind -jar binjr.jar"</description>
-=======
-                    <description>${project.name} v${project.version}</description>
->>>>>>> ef2720af
+                    <description>${project.name} v${project.version}. Run with "java --add-modules java.xml.bind -jar binjr.jar"</description>
                     <releaseName>${project.name} v${project.version}</releaseName>
                     <tag>v${project.version}</tag>
                     <prerelease>true</prerelease>
@@ -341,7 +337,7 @@
                         <fileSet>
                             <directory>${project.build.directory}</directory>
                             <includes>
-                                <include>${project.artifactId}.jar</include>
+                                <include>${project.name}.jar</include>
                             </includes>
                         </fileSet>
                     </fileSets>
