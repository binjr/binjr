--- conflicted
+++ resolved
@@ -51,198 +51,6 @@
         <developerConnection>scm:git:https://github.com/fthevenet/binjr.git</developerConnection>
         <tag>HEAD</tag>
     </scm>
-<<<<<<< HEAD
-    <profiles>
-        <profile>
-            <pluginRepositories>
-                <pluginRepository>
-                    <id>oss-sonatype-snapshots</id>
-                    <url>https://oss.sonatype.org/content/groups/public/</url>
-                    <snapshots>
-                        <enabled>true</enabled>
-                    </snapshots>
-                </pluginRepository>
-            </pluginRepositories>
-            <id>buildNativeBundles</id>
-            <activation>
-            </activation>
-            <build>
-                <plugins>
-                    <plugin>
-                        <groupId>org.codehaus.mojo</groupId>
-                        <artifactId>build-helper-maven-plugin</artifactId>
-                        <version>3.0.0</version>
-                        <executions>
-                            <execution>
-                                <id>clean-version</id>
-                                <phase>validate</phase>
-                                <goals>
-                                    <goal>regex-property</goal>
-                                </goals>
-                                <configuration>
-                                    <name>bundle.version</name>
-                                    <value>${project.version}</value>
-                                    <regex>^([0-9]+)\.([0-9]+)\.([0-9]+)(-SNAPSHOT)?$</regex>
-                                    <replacement>$1.$2.$3</replacement>
-                                    <failIfNoMatch>true</failIfNoMatch>
-                                </configuration>
-                            </execution>
-                        </executions>
-                    </plugin>
-                    <plugin>
-                        <artifactId>maven-resources-plugin</artifactId>
-                        <groupId>org.apache.maven.plugins</groupId>
-                        <version>3.0.2</version>
-                        <executions>
-                            <execution>
-                                <id>installer-windows</id>
-                                <phase>package</phase>
-                                <goals>
-                                    <goal>copy-resources</goal>
-                                </goals>
-                                <configuration>
-                                    <outputDirectory>${project.basedir}/src/main/deploy/package/windows</outputDirectory>
-                                    <resources>
-                                        <resource>
-                                            <directory>src/main/resources/bundlers</directory>
-                                            <includes>
-                                                <include>*.wxs</include>
-                                            </includes>
-                                            <filtering>true</filtering>
-                                        </resource>
-                                    </resources>
-                                </configuration>
-                            </execution>
-                            <execution>
-                                <id>installer-linux</id>
-                                <phase>package</phase>
-                                <goals>
-                                    <goal>copy-resources</goal>
-                                </goals>
-                                <configuration>
-                                    <outputDirectory>${project.basedir}/src/main/deploy/package/linux</outputDirectory>
-                                    <resources>
-                                        <resource>
-                                            <directory>src/main/resources/bundlers</directory>
-                                            <includes>
-                                                <include>*.spec</include>
-                                                <include>control</include>
-                                                <include>copyright</include>
-                                            </includes>
-                                            <filtering>true</filtering>
-                                        </resource>
-                                    </resources>
-                                </configuration>
-                            </execution>
-                        </executions>
-                    </plugin>
-                    <plugin>
-                        <groupId>com.zenjava</groupId>
-                        <artifactId>javafx-maven-plugin</artifactId>
-                        <version>8.8.3</version>
-                        <configuration>
-                            <mainClass>eu.fthevenet.binjr.Bootstrap</mainClass>
-                            <vendor>${project.organization.name}</vendor>
-                            <bundler>all</bundler>
-                            <nativeReleaseVersion>${project.version}</nativeReleaseVersion>
-                            <appName>${project.build.finalName}</appName>
-                            <additionalAppResources>${project.basedir}/src/main/deploy/resources</additionalAppResources>
-                            <additionalBundlerResources>${project.basedir}/src/main/deploy/bundlers</additionalBundlerResources>
-                            <jvmArgs>
-                                <jvmArg>-splash:splashscreen.png</jvmArg>
-                                <jvmArg>-XX:+UseG1GC</jvmArg>
-                                <jvmArg>-XX:MaxGCPauseMillis=200</jvmArg>
-                                <jvmArg>-Xmx2048m</jvmArg>
-                            </jvmArgs>
-                            <manifestAttributes>
-                                <Main-Class>eu.fthevenet.binjr.Bootstrap</Main-Class>
-                                <Specification-Title>${project.name}</Specification-Title>
-                                <Specification-Version>${project.version}</Specification-Version>
-                                <Specification-Vendor>${project.organization.name}</Specification-Vendor>
-                                <Implementation-Title>${project.name}</Implementation-Title>
-                                <Implementation-Version>${project.version}</Implementation-Version>
-                                <Implementation-Vendor>${project.organization.name}</Implementation-Vendor>
-                                <SplashScreen-Image>images/splashscreen.png</SplashScreen-Image>
-                                <Build-Number>${env.BINJR_BUILD_NUMBER}</Build-Number>
-                            </manifestAttributes>
-                            <verbose>true</verbose>
-                            <description>A time-series visualization studio</description>
-                            <title>binjr</title>
-                            <fileAssociations>
-                                <fileAssociation>
-                                    <extensions>bjr</extensions>
-                                    <description>binjr Workspace Files</description>
-                                    <contentType>bjr</contentType>
-                                    <icon>binjr.ico</icon>
-                                </fileAssociation>
-                            </fileAssociations>
-                            <bundleArguments>
-                                <!--<runtime />-->
-                                <licenseFile>LICENSE</licenseFile>
-                                <win.menuGroup>binjr</win.menuGroup>
-                            </bundleArguments>
-                            <skipJNLP>true</skipJNLP>
-                        </configuration>
-                        <executions>
-                            <execution>
-                                <!-- required before build-native -->
-                                <id>fromUrl-jfxjar</id>
-                                <phase>install</phase>
-                                <goals>
-                                    <goal>build-jar</goal>
-                                </goals>
-                            </execution>
-                            <execution>
-                                <id>fromUrl-native</id>
-                                <phase>install</phase>
-                                <goals>
-                                    <goal>build-native</goal>
-                                </goals>
-                            </execution>
-                        </executions>
-                    </plugin>
-                    <plugin>
-                        <groupId>de.jutzig</groupId>
-                        <artifactId>github-release-plugin</artifactId>
-                        <version>1.2.0</version>
-                        <executions>
-                            <execution>
-                                <phase>deploy</phase>
-                                <goals>
-                                    <goal>release</goal>
-                                </goals>
-                            </execution>
-                        </executions>
-                        <configuration>
-                            <description>binjr v${project.version}</description>
-                            <releaseName>binjr v${project.version}</releaseName>
-                            <tag>v${project.version}</tag>
-                            <prerelease>${github.deploy.prerelease}</prerelease>
-                            <overwriteArtifact>true</overwriteArtifact>
-                            <fileSets>
-                                <fileSet>
-                                    <directory>${project.build.directory}</directory>
-                                    <includes>
-                                        <include>${project.artifactId}.jar</include>
-                                    </includes>
-                                </fileSet>
-                                <fileSet>
-                                    <directory>${project.build.directory}/jfx/native/</directory>
-                                    <includes>
-                                        <include>${project.artifactId}*.msi</include>
-                                        <include>${project.artifactId}*.deb</include>
-                                        <include>${project.artifactId}*.rpm</include>
-                                        <include>${project.artifactId}*.dmg</include>
-                                    </includes>
-                                </fileSet>
-                            </fileSets>
-                        </configuration>
-                    </plugin>
-                </plugins>
-            </build>
-        </profile>
-    </profiles>
-=======
     <!--<profiles>-->
     <!--<profile>-->
     <!--<pluginRepositories>-->
@@ -430,7 +238,6 @@
     <!--</build>-->
     <!--</profile>-->
     <!--</profiles>-->
->>>>>>> 9439548a
     <build>
         <finalName>${project.name}</finalName>
         <plugins>
