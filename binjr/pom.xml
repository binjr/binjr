<?xml version="1.0" encoding="UTF-8"?>
<project xmlns="http://maven.apache.org/POM/4.0.0" xmlns:xsi="http://www.w3.org/2001/XMLSchema-instance"
         xsi:schemaLocation="http://maven.apache.org/POM/4.0.0 http://maven.apache.org/xsd/maven-4.0.0.xsd">
    <modelVersion>4.0.0</modelVersion>
    <groupId>eu.fthevenet</groupId>
    <artifactId>binjr</artifactId>
    <version>0.3.6-SNAPSHOT</version>
    <packaging>jar</packaging>
    <url>http://www.fthevenet.eu/binjr</url>
    <properties>
        <github.global.server>github</github.global.server>
    </properties>
    <scm>
        <connection>scm:git:https://github.com/fthevenet/binjr.git</connection>
        <url>https://github.com/fthevenet/binjr</url>
        <developerConnection>scm:git:https://github.com/fthevenet/binjr.git</developerConnection>
        <tag>HEAD</tag>
    </scm>
    <build>
        <finalName>${project.name}</finalName>
        <plugins>
            <!-- Maven compiler -->
            <plugin>
                <groupId>org.apache.maven.plugins</groupId>
                <artifactId>maven-compiler-plugin</artifactId>
                <version>3.6.0</version>
                <configuration>
                    <encoding>UTF-8</encoding>
                    <source>1.8</source>
                    <target>1.8</target>
                </configuration>
            </plugin>

            <plugin>
                <groupId>org.apache.maven.plugins</groupId>
                <artifactId>maven-shade-plugin</artifactId>
                <version>2.4.3</version>
                <executions>
                    <execution>
                        <phase>package</phase>
                        <goals>
                            <goal>shade</goal>
                        </goals>
                        <configuration>
                            <transformers>
                                <transformer implementation="org.apache.maven.plugins.shade.resource.ManifestResourceTransformer">
                                    <manifestEntries>
                                        <Main-Class>eu.fthevenet.binjr.Main</Main-Class>
                                        <SplashScreen-Image>images/splashscreen.png</SplashScreen-Image>
                                    </manifestEntries>
                                </transformer>
                            </transformers>
                        </configuration>
                    </execution>
                </executions>
            </plugin>

            <!-- Release -->
            <plugin>
                <groupId>org.apache.maven.plugins</groupId>
                <artifactId>maven-release-plugin</artifactId>
                <version>2.5.3</version>
                <configuration>
                    <tagNameFormat>v@{project.version}</tagNameFormat>
                    <autoVersionSubmodules>true</autoVersionSubmodules>
                    <useReleaseProfile>false</useReleaseProfile>
                    <checkModificationExcludes>
                        <checkModificationExclude>pom.xml</checkModificationExclude>
                    </checkModificationExcludes>
                </configuration>
                <dependencies>
                    <dependency>
                        <groupId>org.apache.maven.scm</groupId>
                        <artifactId>maven-scm-provider-gitexe</artifactId>
                        <version>1.9.5</version>
                    </dependency>
                </dependencies>
            </plugin>

            <plugin>
                <groupId>org.apache.maven.plugins</groupId>
                <artifactId>maven-deploy-plugin</artifactId>
<<<<<<< HEAD
                <version>2.8.2</version>
                <configuration>
                    <skip>true</skip>
                </configuration>
=======
                <executions>
                    <execution>
                        <phase>none</phase>
                    </execution>
                </executions>
>>>>>>> caa9a0ec
            </plugin>
            <plugin>
                <groupId>de.jutzig</groupId>
                <artifactId>github-release-plugin</artifactId>
                <version>1.2.0</version>
                <executions>
                    <execution>
                        <phase>deploy</phase>
                        <goals>
                            <goal>release</goal>
                        </goals>
                    </execution>
                </executions>
                <configuration>
                    <description>binjr preview v${project.version}</description>
                    <releaseName>binjr preview v${project.version}</releaseName>
                    <tag>${project.version}</tag>

                    <!-- If your project has additional artifacts, such as ones produced by
                         the maven-assembly-plugin, you can define the following
                         (requires version 1.1.1 of the plugin or higher): -->
                    <!--<fileSets>-->
                    <!--<fileSet>-->
                    <!--<directory>${project.build.directory}</directory>-->
                    <!--<includes>-->
                    <!--<include>${project.artifactId}*.tar.gz</include>-->
                    <!--<include>${project.artifactId}*.zip</include>-->
                    <!--</includes>-->
                    <!--</fileSet>-->
                    <!--</fileSets>-->
                </configuration>
            </plugin>


            <!--<plugin>-->
            <!--<groupId>com.zenjava</groupId>-->
            <!--<artifactId>javafx-maven-plugin</artifactId>-->
            <!--<version>8.7.0</version>-->
            <!--<configuration>-->
            <!--<mainClass>eu.fthevenet.NOTICE.Main</mainClass>-->
            <!--<vendor>Frederic Thevenet</vendor>-->
            <!--<bundleType>IMAGE</bundleType>-->
            <!--<nativeReleaseVersion>${project.version}</nativeReleaseVersion>-->
            <!--<appName>${project.build.finalName}</appName>-->
            <!--<icon>${project.build.finalName}.ico</icon>-->

            <!--<manifestAttributes>-->
            <!--<SplashScreen-Image>images/logo_med.png</SplashScreen-Image>-->

            <!--</manifestAttributes>-->
            <!--<bundleArguments>-->
            <!--<runtime />-->
            <!--</bundleArguments>-->
            <!--</configuration>-->
            <!--<executions>-->
            <!--<execution>-->
            <!--&lt;!&ndash; required before build-native &ndash;&gt;-->
            <!--<id>fromUrl-jfxjar</id>-->
            <!--<phase>package</phase>-->
            <!--<goals>-->
            <!--<goal>build-jar</goal>-->
            <!--</goals>-->
            <!--</execution>-->
            <!--<execution>-->
            <!--<id>fromUrl-native</id>-->
            <!--<phase>package</phase>-->
            <!--<goals>-->
            <!--<goal>build-native</goal>-->
            <!--</goals>-->
            <!--</execution>-->
            <!--</executions>-->
            <!--</plugin>-->

        </plugins>
    </build>

    <dependencies>
        <dependency>
            <groupId>org.apache.logging.log4j</groupId>
            <artifactId>log4j-core</artifactId>
            <version>2.8</version>
        </dependency>
        <dependency>
            <groupId>org.apache.httpcomponents</groupId>
            <artifactId>httpclient</artifactId>
            <version>4.5.2</version>
        </dependency>
        <dependency>
            <groupId>org.controlsfx</groupId>
            <artifactId>controlsfx</artifactId>
            <version>8.40.12</version>
        </dependency>
        <dependency>
            <groupId>org.gillius</groupId>
            <artifactId>jfxutils</artifactId>
            <version>1.0</version>
        </dependency>
        <dependency>
            <groupId>com.google.code.gson</groupId>
            <artifactId>gson</artifactId>
            <version>2.8.0</version>
        </dependency>
    </dependencies>
</project><|MERGE_RESOLUTION|>--- conflicted
+++ resolved
@@ -1,6 +1,5 @@
 <?xml version="1.0" encoding="UTF-8"?>
-<project xmlns="http://maven.apache.org/POM/4.0.0" xmlns:xsi="http://www.w3.org/2001/XMLSchema-instance"
-         xsi:schemaLocation="http://maven.apache.org/POM/4.0.0 http://maven.apache.org/xsd/maven-4.0.0.xsd">
+<project xmlns="http://maven.apache.org/POM/4.0.0" xmlns:xsi="http://www.w3.org/2001/XMLSchema-instance" xsi:schemaLocation="http://maven.apache.org/POM/4.0.0 http://maven.apache.org/xsd/maven-4.0.0.xsd">
     <modelVersion>4.0.0</modelVersion>
     <groupId>eu.fthevenet</groupId>
     <artifactId>binjr</artifactId>
@@ -80,18 +79,10 @@
             <plugin>
                 <groupId>org.apache.maven.plugins</groupId>
                 <artifactId>maven-deploy-plugin</artifactId>
-<<<<<<< HEAD
                 <version>2.8.2</version>
                 <configuration>
                     <skip>true</skip>
                 </configuration>
-=======
-                <executions>
-                    <execution>
-                        <phase>none</phase>
-                    </execution>
-                </executions>
->>>>>>> caa9a0ec
             </plugin>
             <plugin>
                 <groupId>de.jutzig</groupId>
@@ -114,13 +105,13 @@
                          the maven-assembly-plugin, you can define the following
                          (requires version 1.1.1 of the plugin or higher): -->
                     <!--<fileSets>-->
-                    <!--<fileSet>-->
-                    <!--<directory>${project.build.directory}</directory>-->
-                    <!--<includes>-->
-                    <!--<include>${project.artifactId}*.tar.gz</include>-->
-                    <!--<include>${project.artifactId}*.zip</include>-->
-                    <!--</includes>-->
-                    <!--</fileSet>-->
+                        <!--<fileSet>-->
+                            <!--<directory>${project.build.directory}</directory>-->
+                            <!--<includes>-->
+                                <!--<include>${project.artifactId}*.tar.gz</include>-->
+                                <!--<include>${project.artifactId}*.zip</include>-->
+                            <!--</includes>-->
+                        <!--</fileSet>-->
                     <!--</fileSets>-->
                 </configuration>
             </plugin>
