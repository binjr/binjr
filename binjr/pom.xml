--- conflicted
+++ resolved
@@ -22,11 +22,7 @@
     <artifactId>binjr</artifactId>
     <name>binjr</name>
     <url>http://www.binjr.eu</url>
-<<<<<<< HEAD
-    <version>1.0.15-SNAPSHOT</version>
-=======
-    <version>1.0.14</version>
->>>>>>> fbe6bd3c
+    <version>1.0.14-SNAPSHOT</version>
     <packaging>jar</packaging>
     <organization>
         <name>Frederic Thevenet</name>
@@ -40,7 +36,7 @@
         <connection>scm:git:https://github.com/fthevenet/binjr.git</connection>
         <url>https://github.com/fthevenet/binjr</url>
         <developerConnection>scm:git:https://github.com/fthevenet/binjr.git</developerConnection>
-        <tag>v1.0.14</tag>
+        <tag>v1.0.14b</tag>
     </scm>
     <profiles>
         <profile>
